#!/usr/bin/env node

import { McpServer } from "@modelcontextprotocol/sdk/server/mcp.js";
import { StdioServerTransport } from "@modelcontextprotocol/sdk/server/stdio.js";
import { z } from "zod";
import WebSocket from "ws";
import { v4 as uuidv4 } from "uuid";

import path from "path";

// Define TypeScript interfaces for Figma responses
interface FigmaResponse {
  id: string;
  result?: any;
  error?: string;
}

// Custom logging functions that write to stderr instead of stdout to avoid being captured
const logger = {
  info: (message: string) => process.stderr.write(`[INFO] ${message}\n`),
  debug: (message: string) => process.stderr.write(`[DEBUG] ${message}\n`),
  warn: (message: string) => process.stderr.write(`[WARN] ${message}\n`),
  error: (message: string) => process.stderr.write(`[ERROR] ${message}\n`),
  log: (message: string) => process.stderr.write(`[LOG] ${message}\n`)
};

// WebSocket connection and request tracking
let ws: WebSocket | null = null;
<<<<<<< HEAD
const pendingRequests = new Map<
  string,
  {
    resolve: (value: unknown) => void;
    reject: (reason: unknown) => void;
    timeout: ReturnType<typeof setTimeout>;
  }
>();
=======
const pendingRequests = new Map<string, {
  resolve: (value: unknown) => void;
  reject: (reason: unknown) => void;
  timeout: ReturnType<typeof setTimeout>;
}>();
>>>>>>> 51c08d4d

// Track which channel each client is in
let currentChannel: string | null = null;

// Create MCP server
const server = new McpServer({
  name: "TalkToFigmaMCP",
  version: "1.0.0",
});

// Add command line argument parsing
const args = process.argv.slice(2);
const serverArg = args.find(arg => arg.startsWith('--server='));
const serverUrl = serverArg ? serverArg.split('=')[1] : 'localhost';
const WS_URL = serverUrl === 'localhost' ? `ws://${serverUrl}` : `wss://${serverUrl}`;

// Document Info Tool
server.tool(
  "get_document_info",
  "Get detailed information about the current Figma document",
  {},
  async () => {
    try {
      const result = await sendCommandToFigma("get_document_info");
      return {
        content: [
          {
            type: "text",
<<<<<<< HEAD
            text: JSON.stringify(result, null, 2),
          },
        ],
=======
            text: JSON.stringify(result)
          }
        ]
>>>>>>> 51c08d4d
      };
    } catch (error) {
      return {
        content: [
          {
            type: "text",
            text: `Error getting document info: ${
              error instanceof Error ? error.message : String(error)
            }`,
          },
        ],
      };
    }
  }
);

// Selection Tool
server.tool(
  "get_selection",
  "Get information about the current selection in Figma",
  {},
  async () => {
    try {
      const result = await sendCommandToFigma("get_selection");
      return {
        content: [
          {
            type: "text",
<<<<<<< HEAD
            text: JSON.stringify(result, null, 2),
          },
        ],
=======
            text: JSON.stringify(result)
          }
        ]
>>>>>>> 51c08d4d
      };
    } catch (error) {
      return {
        content: [
          {
            type: "text",
            text: `Error getting selection: ${
              error instanceof Error ? error.message : String(error)
            }`,
          },
        ],
      };
    }
  }
);

// Node Info Tool
server.tool(
  "get_node_info",
  "Get detailed information about a specific node in Figma",
  {
    nodeId: z.string().describe("The ID of the node to get information about"),
  },
  async ({ nodeId }) => {
    try {
      const result = await sendCommandToFigma("get_node_info", { nodeId });
      return {
        content: [
          {
            type: "text",
<<<<<<< HEAD
            text: JSON.stringify(result, null, 2),
          },
        ],
=======
            text: JSON.stringify(result)
          }
        ]
>>>>>>> 51c08d4d
      };
    } catch (error) {
      return {
        content: [
          {
            type: "text",
            text: `Error getting node info: ${
              error instanceof Error ? error.message : String(error)
            }`,
          },
        ],
      };
    }
  }
);

// Nodes Info Tool
server.tool(
  "get_nodes_info",
  "Get detailed information about multiple nodes in Figma",
  {
    nodeIds: z.array(z.string()).describe("Array of node IDs to get information about")
  },
  async ({ nodeIds }) => {
    try {
      const results = await Promise.all(
        nodeIds.map(async (nodeId) => {
          const result = await sendCommandToFigma('get_node_info', { nodeId });
          return { nodeId, info: result };
        })
      );
      return {
        content: [
          {
            type: "text",
            text: JSON.stringify(results)
          }
        ]
      };
    } catch (error) {
      return {
        content: [
          {
            type: "text",
            text: `Error getting nodes info: ${error instanceof Error ? error.message : String(error)}`
          }
        ]
      };
    }
  }
);

// Create Rectangle Tool
server.tool(
  "create_rectangle",
  "Create a new rectangle in Figma",
  {
    x: z.number().describe("X position"),
    y: z.number().describe("Y position"),
    width: z.number().describe("Width of the rectangle"),
    height: z.number().describe("Height of the rectangle"),
    name: z.string().optional().describe("Optional name for the rectangle"),
    parentId: z
      .string()
      .optional()
      .describe("Optional parent node ID to append the rectangle to"),
  },
  async ({ x, y, width, height, name, parentId }) => {
    try {
      const result = await sendCommandToFigma("create_rectangle", {
        x,
        y,
        width,
        height,
        name: name || "Rectangle",
        parentId,
      });
      return {
        content: [
          {
            type: "text",
            text: `Created rectangle "${JSON.stringify(result)}"`,
          },
        ],
      };
    } catch (error) {
      return {
        content: [
          {
            type: "text",
            text: `Error creating rectangle: ${
              error instanceof Error ? error.message : String(error)
            }`,
          },
        ],
      };
    }
  }
);

// Create Frame Tool
server.tool(
  "create_frame",
  "Create a new frame in Figma",
  {
    x: z.number().describe("X position"),
    y: z.number().describe("Y position"),
    width: z.number().describe("Width of the frame"),
    height: z.number().describe("Height of the frame"),
    name: z.string().optional().describe("Optional name for the frame"),
    parentId: z
      .string()
      .optional()
      .describe("Optional parent node ID to append the frame to"),
    fillColor: z
      .object({
        r: z.number().min(0).max(1).describe("Red component (0-1)"),
        g: z.number().min(0).max(1).describe("Green component (0-1)"),
        b: z.number().min(0).max(1).describe("Blue component (0-1)"),
        a: z
          .number()
          .min(0)
          .max(1)
          .optional()
          .describe("Alpha component (0-1)"),
      })
      .optional()
      .describe("Fill color in RGBA format"),
    strokeColor: z
      .object({
        r: z.number().min(0).max(1).describe("Red component (0-1)"),
        g: z.number().min(0).max(1).describe("Green component (0-1)"),
        b: z.number().min(0).max(1).describe("Blue component (0-1)"),
        a: z
          .number()
          .min(0)
          .max(1)
          .optional()
          .describe("Alpha component (0-1)"),
      })
      .optional()
      .describe("Stroke color in RGBA format"),
    strokeWeight: z.number().positive().optional().describe("Stroke weight"),
  },
  async ({
    x,
    y,
    width,
    height,
    name,
    parentId,
    fillColor,
    strokeColor,
    strokeWeight,
  }) => {
    try {
      const result = await sendCommandToFigma("create_frame", {
        x,
        y,
        width,
        height,
        name: name || "Frame",
        parentId,
        fillColor: fillColor || { r: 1, g: 1, b: 1, a: 1 },
        strokeColor: strokeColor,
        strokeWeight: strokeWeight,
      });
      const typedResult = result as { name: string; id: string };
      return {
        content: [
          {
            type: "text",
            text: `Created frame "${typedResult.name}" with ID: ${typedResult.id}. Use the ID as the parentId to appendChild inside this frame.`,
          },
        ],
      };
    } catch (error) {
      return {
        content: [
          {
            type: "text",
            text: `Error creating frame: ${
              error instanceof Error ? error.message : String(error)
            }`,
          },
        ],
      };
    }
  }
);

// Create Text Tool
server.tool(
  "create_text",
  "Create a new text element in Figma",
  {
    x: z.number().describe("X position"),
    y: z.number().describe("Y position"),
    text: z.string().describe("Text content"),
    fontSize: z.number().optional().describe("Font size (default: 14)"),
    fontWeight: z
      .number()
      .optional()
      .describe("Font weight (e.g., 400 for Regular, 700 for Bold)"),
    fontColor: z
      .object({
        r: z.number().min(0).max(1).describe("Red component (0-1)"),
        g: z.number().min(0).max(1).describe("Green component (0-1)"),
        b: z.number().min(0).max(1).describe("Blue component (0-1)"),
        a: z
          .number()
          .min(0)
          .max(1)
          .optional()
          .describe("Alpha component (0-1)"),
      })
      .optional()
      .describe("Font color in RGBA format"),
    name: z
      .string()
      .optional()
      .describe("Optional name for the text node by default following text"),
    parentId: z
      .string()
      .optional()
      .describe("Optional parent node ID to append the text to"),
  },
  async ({ x, y, text, fontSize, fontWeight, fontColor, name, parentId }) => {
    try {
      const result = await sendCommandToFigma("create_text", {
        x,
        y,
        text,
        fontSize: fontSize || 14,
        fontWeight: fontWeight || 400,
        fontColor: fontColor || { r: 0, g: 0, b: 0, a: 1 },
        name: name || "Text",
        parentId,
      });
      const typedResult = result as { name: string; id: string };
      return {
        content: [
          {
            type: "text",
            text: `Created text "${typedResult.name}" with ID: ${typedResult.id}`,
          },
        ],
      };
    } catch (error) {
      return {
        content: [
          {
            type: "text",
            text: `Error creating text: ${
              error instanceof Error ? error.message : String(error)
            }`,
          },
        ],
      };
    }
  }
);

// Set Fill Color Tool
server.tool(
  "set_fill_color",
  "Set the fill color of a node in Figma can be TextNode or FrameNode",
  {
    nodeId: z.string().describe("The ID of the node to modify"),
    r: z.number().min(0).max(1).describe("Red component (0-1)"),
    g: z.number().min(0).max(1).describe("Green component (0-1)"),
    b: z.number().min(0).max(1).describe("Blue component (0-1)"),
    a: z.number().min(0).max(1).optional().describe("Alpha component (0-1)"),
  },
  async ({ nodeId, r, g, b, a }) => {
    try {
      const result = await sendCommandToFigma("set_fill_color", {
        nodeId,
        color: { r, g, b, a: a || 1 },
      });
      const typedResult = result as { name: string };
      return {
        content: [
          {
            type: "text",
            text: `Set fill color of node "${
              typedResult.name
            }" to RGBA(${r}, ${g}, ${b}, ${a || 1})`,
          },
        ],
      };
    } catch (error) {
      return {
        content: [
          {
            type: "text",
            text: `Error setting fill color: ${
              error instanceof Error ? error.message : String(error)
            }`,
          },
        ],
      };
    }
  }
);

// Set Stroke Color Tool
server.tool(
  "set_stroke_color",
  "Set the stroke color of a node in Figma",
  {
    nodeId: z.string().describe("The ID of the node to modify"),
    r: z.number().min(0).max(1).describe("Red component (0-1)"),
    g: z.number().min(0).max(1).describe("Green component (0-1)"),
    b: z.number().min(0).max(1).describe("Blue component (0-1)"),
    a: z.number().min(0).max(1).optional().describe("Alpha component (0-1)"),
    weight: z.number().positive().optional().describe("Stroke weight"),
  },
  async ({ nodeId, r, g, b, a, weight }) => {
    try {
      const result = await sendCommandToFigma("set_stroke_color", {
        nodeId,
        color: { r, g, b, a: a || 1 },
        weight: weight || 1,
      });
      const typedResult = result as { name: string };
      return {
        content: [
          {
            type: "text",
            text: `Set stroke color of node "${
              typedResult.name
            }" to RGBA(${r}, ${g}, ${b}, ${a || 1}) with weight ${weight || 1}`,
          },
        ],
      };
    } catch (error) {
      return {
        content: [
          {
            type: "text",
            text: `Error setting stroke color: ${
              error instanceof Error ? error.message : String(error)
            }`,
          },
        ],
      };
    }
  }
);

// Move Node Tool
server.tool(
  "move_node",
  "Move a node to a new position in Figma",
  {
    nodeId: z.string().describe("The ID of the node to move"),
    x: z.number().describe("New X position"),
    y: z.number().describe("New Y position"),
  },
  async ({ nodeId, x, y }) => {
    try {
      const result = await sendCommandToFigma("move_node", { nodeId, x, y });
      const typedResult = result as { name: string };
      return {
        content: [
          {
            type: "text",
            text: `Moved node "${typedResult.name}" to position (${x}, ${y})`,
          },
        ],
      };
    } catch (error) {
      return {
        content: [
          {
            type: "text",
            text: `Error moving node: ${
              error instanceof Error ? error.message : String(error)
            }`,
          },
        ],
      };
    }
  }
);

// Clone Node Tool
server.tool(
  "clone_node",
  "Clone an existing node in Figma",
  {
    nodeId: z.string().describe("The ID of the node to clone"),
    x: z.number().optional().describe("New X position for the clone"),
    y: z.number().optional().describe("New Y position for the clone")
  },
  async ({ nodeId, x, y }) => {
    try {
      const result = await sendCommandToFigma('clone_node', { nodeId, x, y });
      const typedResult = result as { name: string, id: string };
      return {
        content: [
          {
            type: "text",
            text: `Cloned node "${typedResult.name}" with new ID: ${typedResult.id}${x !== undefined && y !== undefined ? ` at position (${x}, ${y})` : ''}`
          }
        ]
      };
    } catch (error) {
      return {
        content: [
          {
            type: "text",
            text: `Error cloning node: ${error instanceof Error ? error.message : String(error)}`
          }
        ]
      };
    }
  }
);

// Resize Node Tool
server.tool(
  "resize_node",
  "Resize a node in Figma",
  {
    nodeId: z.string().describe("The ID of the node to resize"),
    width: z.number().positive().describe("New width"),
    height: z.number().positive().describe("New height"),
  },
  async ({ nodeId, width, height }) => {
    try {
      const result = await sendCommandToFigma("resize_node", {
        nodeId,
        width,
        height,
      });
      const typedResult = result as { name: string };
      return {
        content: [
          {
            type: "text",
            text: `Resized node "${typedResult.name}" to width ${width} and height ${height}`,
          },
        ],
      };
    } catch (error) {
      return {
        content: [
          {
            type: "text",
            text: `Error resizing node: ${
              error instanceof Error ? error.message : String(error)
            }`,
          },
        ],
      };
    }
  }
);

// Delete Node Tool
server.tool(
  "delete_node",
  "Delete a node from Figma",
  {
    nodeId: z.string().describe("The ID of the node to delete"),
  },
  async ({ nodeId }) => {
    try {
      await sendCommandToFigma("delete_node", { nodeId });
      return {
        content: [
          {
            type: "text",
            text: `Deleted node with ID: ${nodeId}`,
          },
        ],
      };
    } catch (error) {
      return {
        content: [
          {
            type: "text",
            text: `Error deleting node: ${
              error instanceof Error ? error.message : String(error)
            }`,
          },
        ],
      };
    }
  }
);

// Export Node as Image Tool
server.tool(
  "export_node_as_image",
  "Export a node as an image from Figma",
  {
    nodeId: z.string().describe("The ID of the node to export"),
    format: z
      .enum(["PNG", "JPG", "SVG", "PDF"])
      .optional()
      .describe("Export format"),
    scale: z.number().positive().optional().describe("Export scale"),
  },
  async ({ nodeId, format, scale }) => {
    try {
      const result = await sendCommandToFigma("export_node_as_image", {
        nodeId,
        format: format || "PNG",
        scale: scale || 1,
      });
      const typedResult = result as { imageData: string; mimeType: string };

      return {
        content: [
          {
            type: "image",
            data: typedResult.imageData,
            mimeType: typedResult.mimeType || "image/png",
          },
        ],
      };
    } catch (error) {
      return {
        content: [
          {
            type: "text",
            text: `Error exporting node as image: ${
              error instanceof Error ? error.message : String(error)
            }`,
          },
        ],
      };
    }
  }
);

// Set Text Content Tool
server.tool(
  "set_text_content",
  "Set the text content of an existing text node in Figma",
  {
    nodeId: z.string().describe("The ID of the text node to modify"),
    text: z.string().describe("New text content"),
  },
  async ({ nodeId, text }) => {
    try {
      const result = await sendCommandToFigma("set_text_content", {
        nodeId,
        text,
      });
      const typedResult = result as { name: string };
      return {
        content: [
          {
            type: "text",
            text: `Updated text content of node "${typedResult.name}" to "${text}"`,
          },
        ],
      };
    } catch (error) {
      return {
        content: [
          {
            type: "text",
            text: `Error setting text content: ${
              error instanceof Error ? error.message : String(error)
            }`,
          },
        ],
      };
    }
  }
);

// Get Styles Tool
server.tool(
  "get_styles",
  "Get all styles from the current Figma document",
  {},
  async () => {
    try {
      const result = await sendCommandToFigma("get_styles");
      return {
        content: [
          {
            type: "text",
<<<<<<< HEAD
            text: JSON.stringify(result, null, 2),
          },
        ],
=======
            text: JSON.stringify(result)
          }
        ]
>>>>>>> 51c08d4d
      };
    } catch (error) {
      return {
        content: [
          {
            type: "text",
            text: `Error getting styles: ${
              error instanceof Error ? error.message : String(error)
            }`,
          },
        ],
      };
    }
  }
);

// Get Local Components Tool
server.tool(
  "get_local_components",
  "Get all local components from the Figma document",
  {},
  async () => {
    try {
      const result = await sendCommandToFigma("get_local_components");
      return {
        content: [
          {
            type: "text",
<<<<<<< HEAD
            text: JSON.stringify(result, null, 2),
          },
        ],
=======
            text: JSON.stringify(result)
          }
        ]
>>>>>>> 51c08d4d
      };
    } catch (error) {
      return {
        content: [
          {
            type: "text",
            text: `Error getting local components: ${
              error instanceof Error ? error.message : String(error)
            }`,
          },
        ],
      };
    }
  }
);

// Get Team Components Tool
// server.tool(
//   "get_team_components",
//   "Get all team library components available in Figma",
//   {},
//   async () => {
//     try {
//       const result = await sendCommandToFigma('get_team_components');
//       return {
//         content: [
//           {
//             type: "text",
//             text: JSON.stringify(result, null, 2)
//           }
//         ]
//       };
//     } catch (error) {
//       return {
//         content: [
//           {
//             type: "text",
//             text: `Error getting team components: ${error instanceof Error ? error.message : String(error)}`
//           }
//         ]
//       };
//     }
//   }
// );

// Create Component Instance Tool
server.tool(
  "create_component_instance",
  "Create an instance of a component in Figma",
  {
    componentKey: z.string().describe("Key of the component to instantiate"),
    x: z.number().describe("X position"),
    y: z.number().describe("Y position"),
  },
  async ({ componentKey, x, y }) => {
    try {
      const result = await sendCommandToFigma("create_component_instance", {
        componentKey,
        x,
        y,
      });
<<<<<<< HEAD
      const typedResult = result as { name: string; id: string };
=======
      const typedResult = result as any;

      // return {
      //   content: [
      //     {
      //       type: "image",
      //       data: typedResult.imageData,
      //       mimeType: typedResult.mimeType || "image/png"
      //     }
      //   ]
      // };
>>>>>>> 51c08d4d
      return {
        content: [
          {
            type: "text",
<<<<<<< HEAD
            text: `Created component instance "${typedResult.name}" with ID: ${typedResult.id}`,
          },
        ],
      };
=======
            text: JSON.stringify(typedResult),
          }
        ]
      }
>>>>>>> 51c08d4d
    } catch (error) {
      return {
        content: [
          {
            type: "text",
            text: `Error creating component instance: ${
              error instanceof Error ? error.message : String(error)
            }`,
          },
        ],
      };
    }
  }
);

// Execute Figma Code Tool
// server.tool(
//   "execute_figma_code",
//   "Execute arbitrary JavaScript code in Figma (use with caution)",
//   {
//     code: z.string().describe("JavaScript code to execute in Figma")
//   },
//   async ({ code }) => {
//     try {
//       const result = await sendCommandToFigma('execute_code', { code });
//       return {
//         content: [
//           {
//             type: "text",
//             text: `Code executed successfully: ${JSON.stringify(result, null, 2)}`
//           }
//         ]
//       };
//     } catch (error) {
//       return {
//         content: [
//           {
//             type: "text",
//             text: `Error executing code: ${error instanceof Error ? error.message : String(error)}`
//           }
//         ]
//       };
//     }
//   }
// );


// Set Corner Radius Tool
server.tool(
  "set_corner_radius",
  "Set the corner radius of a node in Figma",
  {
    nodeId: z.string().describe("The ID of the node to modify"),
    radius: z.number().min(0).describe("Corner radius value"),
    corners: z
      .array(z.boolean())
      .length(4)
      .optional()
      .describe(
        "Optional array of 4 booleans to specify which corners to round [topLeft, topRight, bottomRight, bottomLeft]"
      ),
  },
  async ({ nodeId, radius, corners }) => {
    try {
      const result = await sendCommandToFigma("set_corner_radius", {
        nodeId,
        radius,
        corners: corners || [true, true, true, true],
      });
      const typedResult = result as { name: string };
      return {
        content: [
          {
            type: "text",
            text: `Set corner radius of node "${typedResult.name}" to ${radius}px`,
          },
        ],
      };
    } catch (error) {
      return {
        content: [
          {
            type: "text",
            text: `Error setting corner radius: ${
              error instanceof Error ? error.message : String(error)
            }`,
          },
        ],
      };
    }
  }
);

// Set Text Content Tool
server.tool(
  "set_text_content",
  "Set the text content of an existing text node in Figma",
  {
    nodeId: z.string().describe("The ID of the text node to modify"),
    text: z.string().describe("New text content")
  },
  async ({ nodeId, text }) => {
    try {
      const result = await sendCommandToFigma('set_text_content', { nodeId, text });
      const typedResult = result as { name: string };
      return {
        content: [
          {
            type: "text",
            text: `Updated text content of node "${typedResult.name}" to "${text}"`
          }
        ]
      };
    } catch (error) {
      return {
        content: [
          {
            type: "text",
            text: `Error setting text content: ${error instanceof Error ? error.message : String(error)}`
          }
        ]
      };
    }
  }
);

// Define design strategy prompt
server.prompt(
  "design_strategy",
  "Best practices for working with Figma designs",
  (extra) => {
    return {
      messages: [
        {
          role: "assistant",
          content: {
            type: "text",
            text: `When working with Figma designs, follow these best practices:

1. Start with Document Structure:
   - First use get_document_info() to understand the current document
   - Plan your layout hierarchy before creating elements
   - Create a main container frame for each screen/section

2. Naming Conventions:
   - Use descriptive, semantic names for all elements
   - Follow a consistent naming pattern (e.g., "Login Screen", "Logo Container", "Email Input")
   - Group related elements with meaningful names

3. Layout Hierarchy:
   - Create parent frames first, then add child elements
   - For forms/login screens:
     * Start with the main screen container frame
     * Create a logo container at the top
     * Group input fields in their own containers
     * Place action buttons (login, submit) after inputs
     * Add secondary elements (forgot password, signup links) last

4. Input Fields Structure:
   - Create a container frame for each input field
   - Include a label text above or inside the input
   - Group related inputs (e.g., username/password) together

5. Element Creation:
   - Use create_frame() for containers and input fields
   - Use create_text() for labels, buttons text, and links
   - Set appropriate colors and styles:
     * Use fillColor for backgrounds
     * Use strokeColor for borders
     * Set proper fontWeight for different text elements

6. Mofifying existing elements:
  - use set_text_content() to modify text content.

7. Visual Hierarchy:
   - Position elements in logical reading order (top to bottom)
   - Maintain consistent spacing between elements
   - Use appropriate font sizes for different text types:
     * Larger for headings/welcome text
     * Medium for input labels
     * Standard for button text
     * Smaller for helper text/links

8. Best Practices:
   - Verify each creation with get_node_info()
   - Use parentId to maintain proper hierarchy
   - Group related elements together in frames
   - Keep consistent spacing and alignment

Example Login Screen Structure:
- Login Screen (main frame)
  - Logo Container (frame)
    - Logo (image/text)
  - Welcome Text (text)
  - Input Container (frame)
    - Email Input (frame)
      - Email Label (text)
      - Email Field (frame)
    - Password Input (frame)
      - Password Label (text)
      - Password Field (frame)
  - Login Button (frame)
    - Button Text (text)
  - Helper Links (frame)
    - Forgot Password (text)
    - Don't have account (text)`,
          },
        },
      ],
      description: "Best practices for working with Figma designs",
    };
  }
);

// Text Node Scanning Tool
server.tool(
  "scan_text_nodes",
  "Scan all text nodes in the selected Figma node",
  {
    nodeId: z.string().describe("ID of the node to scan"),
  },
  async ({ nodeId }) => {
    try {
      const result = await sendCommandToFigma("scan_text_nodes", { nodeId });
      return {
        content: [
          {
            type: "text",
            text: JSON.stringify(result, null, 2),
          },
        ],
      };
    } catch (error) {
      return {
        content: [
          {
            type: "text",
            text: `Error scanning text nodes: ${
              error instanceof Error ? error.message : String(error)
            }`,
          },
        ],
      };
    }
  }
);

// Context Understanding Prompt
server.prompt(
  "context_understanding_prompt",
  "Guide for understanding the context of the Figma design",
  (extra) => {
    return {
      messages: [
        {
          role: "assistant",
          content: {
            type: "text",
            text: `# Figma Design Understanding

I'll help you understand the context of the Figma design. I'll export the screenshot from Figma and download the screenshot to Cursor talk or Claude and observe the content of the screenshot for understanding the context of the screenshot.

# Context understanding process

1. First, use the \`export_node_as_image\` tool to export the selected node as an image:
   \`\`\`
   export_node_as_image(nodeId: "selected-node-id", format: "PNG", scale: 1)
   \`\`\`

2. if it timeout or error, proceed with a smaller scale

3. After exporting, understand the context of the Figma design with the following prompt:

\`\`\`
You are an agent that is trained to complete certain tasks on a GUI app. You will be given a screenshot of a GUI app.

You can call the following functions to interact with UI elements to control the GUI:

1. tap(x: int, y: int)
This function is used to tap an UI element shown on the screen.
"x" and "y" are coordinates on the screen where you want to tap.
A simple use case can be tap(200, 150), which taps the location at coordinates (200, 150) on the screen.

2. text(text_input: str)
This function is used to insert text input in an input field/box. text_input is the string you want to insert and must be wrapped with double quotation marks. A simple use case can be text("Hello, world!"), which inserts the string "Hello, world!" into the input area on the screen. This function is only callable when you see a text input field is active.

3. long_press(x: int, y: int)
This function is used to long press at a specific location on the screen.
"x" and "y" are coordinates on the screen where you want to perform the long press.
A simple use case can be long_press(200, 150), which long presses at the coordinates (200, 150).

4. swipe(start_x: int, start_y: int, direction: str, dist: str)
This function is used to swipe from a starting position on the screen, usually a scroll view or a slide bar.
"start_x" and "start_y" are the starting coordinates for the swipe. "direction" is a string that represents one of the four directions: up, down, left, right. "direction" must be wrapped with double quotation marks. "dist" determines the distance of the swipe and can be one of the three options: short, medium, long. You should choose the appropriate distance option according to your need.
A simple use case can be swipe(200, 300, "up", "medium"), which swipes up from coordinates (200, 300) for a medium distance.

The task you need to complete is to <task_description>.

Now, given the following screenshot, you need to think and call the function needed to proceed with the task. Your output should include three parts in the given format:

Observation: <Describe what you observe in the image>
Thought: <To complete the given task, what is the next step I should do>
Action: <The function call with the correct parameters to proceed with the task. If you believe the task is completed or there is nothing to be done, you should output FINISH. You cannot output anything else except a function call or FINISH in this field.>
Summary: <Summarize your actions in one or two sentences.>

You can only take one action at a time, so please directly call the function.
\`\`\`
`,
          },
        },
      ],
      description: "Guide for understanding the context of the Figma design",
    };
  }
);

// Clone Node Tool
server.tool(
  "clone_node",
  "Clone a node in Figma",
  {
    nodeId: z.string().describe("The ID of the node to clone"),
    x: z
      .number()
      .optional()
      .describe("X position offset from the original node"),
    y: z
      .number()
      .optional()
      .describe("Y position offset from the original node"),
  },
  async ({ nodeId, x, y }) => {
    try {
      // 1. Get the information of the original node to check the current position
      const originalNode = (await sendCommandToFigma("get_node_info", {
        nodeId,
      })) as any;

      if (!originalNode || typeof originalNode !== "object") {
        throw new Error(
          `Failed to get information for original node: ${nodeId}`
        );
      }

      // 2. Check if the original node has position information
      if (!("x" in originalNode) || !("y" in originalNode)) {
        throw new Error(
          `Original node does not have position information: ${nodeId}`
        );
      }

      // 3. Apply the offset to calculate the new position
      const offsetX = x !== undefined ? x : 200; // The default offset is 200px on the x-axis
      const offsetY = y !== undefined ? y : 0; // The default offset is 0px on the y-axis

      const newX = originalNode.x + offsetX;
      const newY = originalNode.y + offsetY;

      // 4. Clone the node to the new position
      const result = await sendCommandToFigma("clone_node", {
        nodeId,
        x: newX,
        y: newY,
      });

      return {
        content: [
          {
            type: "text",
            text: JSON.stringify(result, null, 2),
          },
        ],
      };
    } catch (error) {
      return {
        content: [
          {
            type: "text",
            text: `Error cloning node: ${
              error instanceof Error ? error.message : String(error)
            }`,
          },
        ],
      };
    }
  }
);

// Text Replacement Tool
server.tool(
  "replace_text",
  "Replace text in a node in Figma",
  {
    nodeId: z
      .string()
      .describe("The ID of the node containing the text nodes to replace"),
    text: z
      .array(
        z.object({
          nodeId: z.string().describe("The ID of the text node"),
          text: z.string().describe("The translated text"),
        })
      )
      .describe("Array of text node IDs and their translations"),
  },
  async ({ nodeId, text }) => {
    try {
      if (!text || text.length === 0) {
        return {
          content: [
            {
              type: "text",
              text: "No text provided",
            },
          ],
        };
      }

      // Use the plugin's apply_translations function directly
      const result = await sendCommandToFigma("replace_text", {
        nodeId,
        text,
      });

      return {
        content: [
          {
            type: "text",
            text: JSON.stringify(result, null, 2),
          },
        ],
      };
    } catch (error) {
      return {
        content: [
          {
            type: "text",
            text: `Error applying translations: ${
              error instanceof Error ? error.message : String(error)
            }`,
          },
        ],
      };
    }
  }
);

// Define command types and parameters
type FigmaCommand =
<<<<<<< HEAD
  | "get_document_info"
  | "get_selection"
  | "get_node_info"
  | "create_rectangle"
  | "create_frame"
  | "create_text"
  | "set_fill_color"
  | "set_stroke_color"
  | "move_node"
  | "resize_node"
  | "delete_node"
  | "get_styles"
  | "get_local_components"
  | "get_team_components"
  | "create_component_instance"
  | "export_node_as_image"
  | "execute_code"
  | "join"
  | "set_corner_radius"
  | "scan_text_nodes"
  | "clone_node"
  | "replace_text"
  | "set_text_content";

// Helper function to process Figma node responses
function processFigmaNodeResponse(result: unknown): any {
  if (!result || typeof result !== "object") {
    return result;
  }

  // Check if this looks like a node response
  const resultObj = result as Record<string, unknown>;
  if ("id" in resultObj && typeof resultObj.id === "string") {
    // It appears to be a node response, log the details
    console.info(
      `Processed Figma node: ${resultObj.name || "Unknown"} (ID: ${
        resultObj.id
      })`
    );

    if ("x" in resultObj && "y" in resultObj) {
      console.debug(`Node position: (${resultObj.x}, ${resultObj.y})`);
    }

    if ("width" in resultObj && "height" in resultObj) {
      console.debug(`Node dimensions: ${resultObj.width}×${resultObj.height}`);
    }
  }

  return result;
}
=======
  | 'get_document_info'
  | 'get_selection'
  | 'get_node_info'
  | 'create_rectangle'
  | 'create_frame'
  | 'create_text'
  | 'set_fill_color'
  | 'set_stroke_color'
  | 'move_node'
  | 'resize_node'
  | 'delete_node'
  | 'get_styles'
  | 'get_local_components'
  | 'get_team_components'
  | 'create_component_instance'
  | 'export_node_as_image'
  | 'execute_code'
  | 'join'
  | 'set_corner_radius'
  | 'set_text_content'
  | 'clone_node';
>>>>>>> 51c08d4d

// Update the connectToFigma function
function connectToFigma(port: number = 3055) {
  // If already connected, do nothing
  if (ws && ws.readyState === WebSocket.OPEN) {
<<<<<<< HEAD
    console.info("Already connected to Figma");
=======
    logger.info('Already connected to Figma');
>>>>>>> 51c08d4d
    return;
  }

  const wsUrl = serverUrl === 'localhost' ? `${WS_URL}:${port}` : WS_URL;
  logger.info(`Connecting to Figma socket server at ${wsUrl}...`);
  ws = new WebSocket(wsUrl);

<<<<<<< HEAD
  ws.on("open", () => {
    console.info("Connected to Figma socket server");
=======
  ws.on('open', () => {
    logger.info('Connected to Figma socket server');
>>>>>>> 51c08d4d
    // Reset channel on new connection
    currentChannel = null;
  });

  ws.on("message", (data: any) => {
    try {
      const json = JSON.parse(data) as { message: FigmaResponse };
      const myResponse = json.message;
<<<<<<< HEAD
      console.debug(`Received message: ${JSON.stringify(myResponse)}`);
      console.log("myResponse", myResponse);
=======
      logger.debug(`Received message: ${JSON.stringify(myResponse)}`);
      logger.log('myResponse' + JSON.stringify(myResponse));
>>>>>>> 51c08d4d

      // Handle response to a request
      if (
        myResponse.id &&
        pendingRequests.has(myResponse.id) &&
        myResponse.result
      ) {
        const request = pendingRequests.get(myResponse.id)!;
        clearTimeout(request.timeout);

        if (myResponse.error) {
          logger.error(`Error from Figma: ${myResponse.error}`);
          request.reject(new Error(myResponse.error));
        } else {
          if (myResponse.result) {
            request.resolve(myResponse.result);
          }
        }

        pendingRequests.delete(myResponse.id);
      } else {
        // Handle broadcast messages or events
<<<<<<< HEAD
        console.info(
          `Received broadcast message: ${JSON.stringify(myResponse)}`
        );
      }
    } catch (error) {
      console.error(
        `Error parsing message: ${
          error instanceof Error ? error.message : String(error)
        }`
      );
    }
  });

  ws.on("error", (error) => {
    console.error(`Socket error: ${error}`);
  });

  ws.on("close", () => {
    console.info("Disconnected from Figma socket server");
=======
        logger.info(`Received broadcast message: ${JSON.stringify(myResponse)}`);
      }
    } catch (error) {
      logger.error(`Error parsing message: ${error instanceof Error ? error.message : String(error)}`);
    }
  });

  ws.on('error', (error) => {
    logger.error(`Socket error: ${error}`);
  });

  ws.on('close', () => {
    logger.info('Disconnected from Figma socket server');
>>>>>>> 51c08d4d
    ws = null;

    // Reject all pending requests
    for (const [id, request] of pendingRequests.entries()) {
      clearTimeout(request.timeout);
      request.reject(new Error("Connection closed"));
      pendingRequests.delete(id);
    }

    // Attempt to reconnect
<<<<<<< HEAD
    console.info("Attempting to reconnect in 2 seconds...");
=======
    logger.info('Attempting to reconnect in 2 seconds...');
>>>>>>> 51c08d4d
    setTimeout(() => connectToFigma(port), 2000);
  });
}

// Function to join a channel
async function joinChannel(channelName: string): Promise<void> {
  if (!ws || ws.readyState !== WebSocket.OPEN) {
    throw new Error("Not connected to Figma");
  }

  try {
    await sendCommandToFigma("join", { channel: channelName });
    currentChannel = channelName;
    logger.info(`Joined channel: ${channelName}`);
  } catch (error) {
<<<<<<< HEAD
    console.error(
      `Failed to join channel: ${
        error instanceof Error ? error.message : String(error)
      }`
    );
=======
    logger.error(`Failed to join channel: ${error instanceof Error ? error.message : String(error)}`);
>>>>>>> 51c08d4d
    throw error;
  }
}

// Function to send commands to Figma
function sendCommandToFigma(
  command: FigmaCommand,
  params: unknown = {}
): Promise<unknown> {
  return new Promise((resolve, reject) => {
    // If not connected, try to connect first
    if (!ws || ws.readyState !== WebSocket.OPEN) {
      connectToFigma();
      reject(new Error("Not connected to Figma. Attempting to connect..."));
      return;
    }

    // Check if we need a channel for this command
    const requiresChannel = command !== "join";
    if (requiresChannel && !currentChannel) {
      reject(new Error("Must join a channel before sending commands"));
      return;
    }

    const id = uuidv4();
    const request = {
      id,
      type: command === "join" ? "join" : "message",
      ...(command === "join"
        ? { channel: (params as any).channel }
        : { channel: currentChannel }),
      message: {
        id,
        command,
        params: {
          ...(params as any),
        },
      },
    };

    // Set timeout for request
    const timeout = setTimeout(() => {
      if (pendingRequests.has(id)) {
        pendingRequests.delete(id);
<<<<<<< HEAD
        console.error(`Request ${id} to Figma timed out after 30 seconds`);
        reject(new Error("Request to Figma timed out"));
=======
        logger.error(`Request ${id} to Figma timed out after 30 seconds`);
        reject(new Error('Request to Figma timed out'));
>>>>>>> 51c08d4d
      }
    }, 30000); // 30 second timeout

    // Store the promise callbacks to resolve/reject later
    pendingRequests.set(id, { resolve, reject, timeout });

    // Send the request
    logger.info(`Sending command to Figma: ${command}`);
    logger.debug(`Request details: ${JSON.stringify(request)}`);
    ws.send(JSON.stringify(request));
  });
}

// Update the join_channel tool
server.tool(
  "join_channel",
  "Join a specific channel to communicate with Figma",
  {
    channel: z.string().describe("The name of the channel to join").default(""),
  },
  async ({ channel }) => {
    try {
      if (!channel) {
        // If no channel provided, ask the user for input
        return {
          content: [
            {
              type: "text",
              text: "Please provide a channel name to join:",
            },
          ],
          followUp: {
            tool: "join_channel",
            description: "Join the specified channel",
          },
        };
      }

      await joinChannel(channel);
      return {
        content: [
          {
            type: "text",
            text: `Successfully joined channel: ${channel}`,
          },
        ],
      };
    } catch (error) {
      return {
        content: [
          {
            type: "text",
            text: `Error joining channel: ${
              error instanceof Error ? error.message : String(error)
            }`,
          },
        ],
      };
    }
  }
);



// Start the server
async function main() {
  try {
    // Try to connect to Figma socket server
    connectToFigma();
  } catch (error) {
<<<<<<< HEAD
    console.warn(
      `Could not connect to Figma initially: ${
        error instanceof Error ? error.message : String(error)
      }`
    );
    console.warn("Will try to connect when the first command is sent");
=======
    logger.warn(`Could not connect to Figma initially: ${error instanceof Error ? error.message : String(error)}`);
    logger.warn('Will try to connect when the first command is sent');
>>>>>>> 51c08d4d
  }

  // Start the MCP server with stdio transport
  const transport = new StdioServerTransport();
  await server.connect(transport);
<<<<<<< HEAD
  console.info("FigmaMCP server running on stdio");

  // Start the image server
  imageServer.listen(IMAGE_SERVER_PORT, () => {
    console.log(
      `Image server running on http://localhost:${IMAGE_SERVER_PORT}`
    );
  });
}

// Run the server
main().catch((error) => {
  console.error(
    `Error starting FigmaMCP server: ${
      error instanceof Error ? error.message : String(error)
    }`
  );
=======
  logger.info('FigmaMCP server running on stdio');
}

// Run the server
main().catch(error => {
  logger.error(`Error starting FigmaMCP server: ${error instanceof Error ? error.message : String(error)}`);
>>>>>>> 51c08d4d
  process.exit(1);
});<|MERGE_RESOLUTION|>--- conflicted
+++ resolved
@@ -26,22 +26,11 @@
 
 // WebSocket connection and request tracking
 let ws: WebSocket | null = null;
-<<<<<<< HEAD
-const pendingRequests = new Map<
-  string,
-  {
-    resolve: (value: unknown) => void;
-    reject: (reason: unknown) => void;
-    timeout: ReturnType<typeof setTimeout>;
-  }
->();
-=======
 const pendingRequests = new Map<string, {
   resolve: (value: unknown) => void;
   reject: (reason: unknown) => void;
   timeout: ReturnType<typeof setTimeout>;
 }>();
->>>>>>> 51c08d4d
 
 // Track which channel each client is in
 let currentChannel: string | null = null;
@@ -70,15 +59,9 @@
         content: [
           {
             type: "text",
-<<<<<<< HEAD
-            text: JSON.stringify(result, null, 2),
-          },
-        ],
-=======
             text: JSON.stringify(result)
           }
         ]
->>>>>>> 51c08d4d
       };
     } catch (error) {
       return {
@@ -107,15 +90,9 @@
         content: [
           {
             type: "text",
-<<<<<<< HEAD
-            text: JSON.stringify(result, null, 2),
-          },
-        ],
-=======
             text: JSON.stringify(result)
           }
         ]
->>>>>>> 51c08d4d
       };
     } catch (error) {
       return {
@@ -146,15 +123,9 @@
         content: [
           {
             type: "text",
-<<<<<<< HEAD
-            text: JSON.stringify(result, null, 2),
-          },
-        ],
-=======
             text: JSON.stringify(result)
           }
         ]
->>>>>>> 51c08d4d
       };
     } catch (error) {
       return {
@@ -744,15 +715,9 @@
         content: [
           {
             type: "text",
-<<<<<<< HEAD
-            text: JSON.stringify(result, null, 2),
-          },
-        ],
-=======
             text: JSON.stringify(result)
           }
         ]
->>>>>>> 51c08d4d
       };
     } catch (error) {
       return {
@@ -781,15 +746,9 @@
         content: [
           {
             type: "text",
-<<<<<<< HEAD
-            text: JSON.stringify(result, null, 2),
-          },
-        ],
-=======
             text: JSON.stringify(result)
           }
         ]
->>>>>>> 51c08d4d
       };
     } catch (error) {
       return {
@@ -851,9 +810,6 @@
         x,
         y,
       });
-<<<<<<< HEAD
-      const typedResult = result as { name: string; id: string };
-=======
       const typedResult = result as any;
 
       // return {
@@ -865,22 +821,14 @@
       //     }
       //   ]
       // };
->>>>>>> 51c08d4d
-      return {
-        content: [
-          {
-            type: "text",
-<<<<<<< HEAD
-            text: `Created component instance "${typedResult.name}" with ID: ${typedResult.id}`,
-          },
-        ],
-      };
-=======
+      return {
+        content: [
+          {
+            type: "text",
             text: JSON.stringify(typedResult),
           }
         ]
       }
->>>>>>> 51c08d4d
     } catch (error) {
       return {
         content: [
@@ -1197,78 +1145,6 @@
   }
 );
 
-// Clone Node Tool
-server.tool(
-  "clone_node",
-  "Clone a node in Figma",
-  {
-    nodeId: z.string().describe("The ID of the node to clone"),
-    x: z
-      .number()
-      .optional()
-      .describe("X position offset from the original node"),
-    y: z
-      .number()
-      .optional()
-      .describe("Y position offset from the original node"),
-  },
-  async ({ nodeId, x, y }) => {
-    try {
-      // 1. Get the information of the original node to check the current position
-      const originalNode = (await sendCommandToFigma("get_node_info", {
-        nodeId,
-      })) as any;
-
-      if (!originalNode || typeof originalNode !== "object") {
-        throw new Error(
-          `Failed to get information for original node: ${nodeId}`
-        );
-      }
-
-      // 2. Check if the original node has position information
-      if (!("x" in originalNode) || !("y" in originalNode)) {
-        throw new Error(
-          `Original node does not have position information: ${nodeId}`
-        );
-      }
-
-      // 3. Apply the offset to calculate the new position
-      const offsetX = x !== undefined ? x : 200; // The default offset is 200px on the x-axis
-      const offsetY = y !== undefined ? y : 0; // The default offset is 0px on the y-axis
-
-      const newX = originalNode.x + offsetX;
-      const newY = originalNode.y + offsetY;
-
-      // 4. Clone the node to the new position
-      const result = await sendCommandToFigma("clone_node", {
-        nodeId,
-        x: newX,
-        y: newY,
-      });
-
-      return {
-        content: [
-          {
-            type: "text",
-            text: JSON.stringify(result, null, 2),
-          },
-        ],
-      };
-    } catch (error) {
-      return {
-        content: [
-          {
-            type: "text",
-            text: `Error cloning node: ${
-              error instanceof Error ? error.message : String(error)
-            }`,
-          },
-        ],
-      };
-    }
-  }
-);
-
 // Text Replacement Tool
 server.tool(
   "replace_text",
@@ -1330,7 +1206,6 @@
 
 // Define command types and parameters
 type FigmaCommand =
-<<<<<<< HEAD
   | "get_document_info"
   | "get_selection"
   | "get_node_info"
@@ -1350,10 +1225,10 @@
   | "execute_code"
   | "join"
   | "set_corner_radius"
+  | "clone_node"
+  | "set_text_content"
   | "scan_text_nodes"
-  | "clone_node"
-  | "replace_text"
-  | "set_text_content";
+  | "replace_text";
 
 // Helper function to process Figma node responses
 function processFigmaNodeResponse(result: unknown): any {
@@ -1382,39 +1257,12 @@
 
   return result;
 }
-=======
-  | 'get_document_info'
-  | 'get_selection'
-  | 'get_node_info'
-  | 'create_rectangle'
-  | 'create_frame'
-  | 'create_text'
-  | 'set_fill_color'
-  | 'set_stroke_color'
-  | 'move_node'
-  | 'resize_node'
-  | 'delete_node'
-  | 'get_styles'
-  | 'get_local_components'
-  | 'get_team_components'
-  | 'create_component_instance'
-  | 'export_node_as_image'
-  | 'execute_code'
-  | 'join'
-  | 'set_corner_radius'
-  | 'set_text_content'
-  | 'clone_node';
->>>>>>> 51c08d4d
 
 // Update the connectToFigma function
 function connectToFigma(port: number = 3055) {
   // If already connected, do nothing
   if (ws && ws.readyState === WebSocket.OPEN) {
-<<<<<<< HEAD
-    console.info("Already connected to Figma");
-=======
     logger.info('Already connected to Figma');
->>>>>>> 51c08d4d
     return;
   }
 
@@ -1422,13 +1270,8 @@
   logger.info(`Connecting to Figma socket server at ${wsUrl}...`);
   ws = new WebSocket(wsUrl);
 
-<<<<<<< HEAD
-  ws.on("open", () => {
-    console.info("Connected to Figma socket server");
-=======
   ws.on('open', () => {
     logger.info('Connected to Figma socket server');
->>>>>>> 51c08d4d
     // Reset channel on new connection
     currentChannel = null;
   });
@@ -1437,13 +1280,8 @@
     try {
       const json = JSON.parse(data) as { message: FigmaResponse };
       const myResponse = json.message;
-<<<<<<< HEAD
-      console.debug(`Received message: ${JSON.stringify(myResponse)}`);
-      console.log("myResponse", myResponse);
-=======
       logger.debug(`Received message: ${JSON.stringify(myResponse)}`);
       logger.log('myResponse' + JSON.stringify(myResponse));
->>>>>>> 51c08d4d
 
       // Handle response to a request
       if (
@@ -1466,27 +1304,6 @@
         pendingRequests.delete(myResponse.id);
       } else {
         // Handle broadcast messages or events
-<<<<<<< HEAD
-        console.info(
-          `Received broadcast message: ${JSON.stringify(myResponse)}`
-        );
-      }
-    } catch (error) {
-      console.error(
-        `Error parsing message: ${
-          error instanceof Error ? error.message : String(error)
-        }`
-      );
-    }
-  });
-
-  ws.on("error", (error) => {
-    console.error(`Socket error: ${error}`);
-  });
-
-  ws.on("close", () => {
-    console.info("Disconnected from Figma socket server");
-=======
         logger.info(`Received broadcast message: ${JSON.stringify(myResponse)}`);
       }
     } catch (error) {
@@ -1500,7 +1317,6 @@
 
   ws.on('close', () => {
     logger.info('Disconnected from Figma socket server');
->>>>>>> 51c08d4d
     ws = null;
 
     // Reject all pending requests
@@ -1511,11 +1327,7 @@
     }
 
     // Attempt to reconnect
-<<<<<<< HEAD
-    console.info("Attempting to reconnect in 2 seconds...");
-=======
     logger.info('Attempting to reconnect in 2 seconds...');
->>>>>>> 51c08d4d
     setTimeout(() => connectToFigma(port), 2000);
   });
 }
@@ -1531,15 +1343,7 @@
     currentChannel = channelName;
     logger.info(`Joined channel: ${channelName}`);
   } catch (error) {
-<<<<<<< HEAD
-    console.error(
-      `Failed to join channel: ${
-        error instanceof Error ? error.message : String(error)
-      }`
-    );
-=======
     logger.error(`Failed to join channel: ${error instanceof Error ? error.message : String(error)}`);
->>>>>>> 51c08d4d
     throw error;
   }
 }
@@ -1584,13 +1388,8 @@
     const timeout = setTimeout(() => {
       if (pendingRequests.has(id)) {
         pendingRequests.delete(id);
-<<<<<<< HEAD
-        console.error(`Request ${id} to Figma timed out after 30 seconds`);
-        reject(new Error("Request to Figma timed out"));
-=======
         logger.error(`Request ${id} to Figma timed out after 30 seconds`);
         reject(new Error('Request to Figma timed out'));
->>>>>>> 51c08d4d
       }
     }, 30000); // 30 second timeout
 
@@ -1661,47 +1460,18 @@
     // Try to connect to Figma socket server
     connectToFigma();
   } catch (error) {
-<<<<<<< HEAD
-    console.warn(
-      `Could not connect to Figma initially: ${
-        error instanceof Error ? error.message : String(error)
-      }`
-    );
-    console.warn("Will try to connect when the first command is sent");
-=======
     logger.warn(`Could not connect to Figma initially: ${error instanceof Error ? error.message : String(error)}`);
     logger.warn('Will try to connect when the first command is sent');
->>>>>>> 51c08d4d
   }
 
   // Start the MCP server with stdio transport
   const transport = new StdioServerTransport();
   await server.connect(transport);
-<<<<<<< HEAD
-  console.info("FigmaMCP server running on stdio");
-
-  // Start the image server
-  imageServer.listen(IMAGE_SERVER_PORT, () => {
-    console.log(
-      `Image server running on http://localhost:${IMAGE_SERVER_PORT}`
-    );
-  });
-}
-
-// Run the server
-main().catch((error) => {
-  console.error(
-    `Error starting FigmaMCP server: ${
-      error instanceof Error ? error.message : String(error)
-    }`
-  );
-=======
   logger.info('FigmaMCP server running on stdio');
 }
 
 // Run the server
 main().catch(error => {
   logger.error(`Error starting FigmaMCP server: ${error instanceof Error ? error.message : String(error)}`);
->>>>>>> 51c08d4d
   process.exit(1);
 });